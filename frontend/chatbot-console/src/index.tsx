import React from 'react';
import ReactDOM from 'react-dom/client';
import { BrowserRouter } from 'react-router-dom';
import App from './App';
import './index.css';
import reportWebVitals from './reportWebVitals';

const root = ReactDOM.createRoot(
  document.getElementById('root') as HTMLElement
);
<<<<<<< HEAD
root.render(
  <React.StrictMode>
    <BrowserRouter>
      <App />
    </BrowserRouter>
  </React.StrictMode>
);
=======
// React StrictModeの制御
// 開発環境でAPI重複実行問題がある場合は環境変数で無効化可能
const shouldUseStrictMode = import.meta.env.VITE_DISABLE_STRICT_MODE !== 'true';

if (shouldUseStrictMode) {
  root.render(
    <React.StrictMode>
      <App />
    </React.StrictMode>
  );
} else {
  console.warn('[開発環境] React StrictModeが無効化されています。本番環境では有効化してください。');
  root.render(<App />);
}
>>>>>>> f86b711f

// If you want to start measuring performance in your app, pass a function
// to log results (for example: reportWebVitals(console.log))
// or send to an analytics endpoint. Learn more: https://bit.ly/CRA-vitals
reportWebVitals();<|MERGE_RESOLUTION|>--- conflicted
+++ resolved
@@ -8,15 +8,6 @@
 const root = ReactDOM.createRoot(
   document.getElementById('root') as HTMLElement
 );
-<<<<<<< HEAD
-root.render(
-  <React.StrictMode>
-    <BrowserRouter>
-      <App />
-    </BrowserRouter>
-  </React.StrictMode>
-);
-=======
 // React StrictModeの制御
 // 開発環境でAPI重複実行問題がある場合は環境変数で無効化可能
 const shouldUseStrictMode = import.meta.env.VITE_DISABLE_STRICT_MODE !== 'true';
@@ -24,14 +15,19 @@
 if (shouldUseStrictMode) {
   root.render(
     <React.StrictMode>
-      <App />
+      <BrowserRouter>
+        <App />
+      </BrowserRouter>
     </React.StrictMode>
   );
 } else {
   console.warn('[開発環境] React StrictModeが無効化されています。本番環境では有効化してください。');
-  root.render(<App />);
+  root.render(
+    <BrowserRouter>
+      <App />
+    </BrowserRouter>
+  );
 }
->>>>>>> f86b711f
 
 // If you want to start measuring performance in your app, pass a function
 // to log results (for example: reportWebVitals(console.log))
