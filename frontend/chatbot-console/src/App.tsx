--- conflicted
+++ resolved
@@ -1,9 +1,5 @@
-<<<<<<< HEAD
-import { useEffect, useState } from 'react';
+import { useEffect, useRef, useState } from 'react';
 import { Navigate, Route, Routes, useLocation, useNavigate, useParams } from 'react-router-dom';
-=======
-import { useEffect, useRef, useState } from 'react';
->>>>>>> f86b711f
 import BotList from './components/BotList'; // Added BotList import
 import GitHubPanel from './components/GitHubPanel';
 import Header from './components/Header';
@@ -39,7 +35,6 @@
   const [isLoadingBots, setIsLoadingBots] = useState(false);
   const [isDeletingBot, setIsDeletingBot] = useState(false);
 
-<<<<<<< HEAD
   // Get current view from URL path
   const getCurrentView = () => {
     const path = location.pathname;
@@ -53,11 +48,10 @@
     if (path === '/create') return 'create';
     return 'bots';
   };
-=======
+
   // 認証チェックの重複実行を防ぐためのref
   const authCheckInProgress = useRef(false);
   const abortControllerRef = useRef<AbortController | null>(null);
->>>>>>> f86b711f
 
   // 初期化時にトークンをチェック
   useEffect(() => {
