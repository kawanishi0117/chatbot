import { useEffect, useState } from 'react';
import BotList from './components/BotList'; // Added BotList import
import GitHubPanel from './components/GitHubPanel';
import Header from './components/Header';
import { LoadingOverlay, LoadingSpinner } from './components/loading';
import Login from './components/Login';
import OverviewPanel from './components/OverviewPanel';
import S3Panel from './components/S3Panel';
import Sidebar from './components/Sidebar';
import SimpleBotForm from './components/SimpleBotForm';
import UserPanel from './components/UserPanel';
import WebhookPanel from './components/WebhookPanel';
import { AlertProvider, useAlert } from './contexts/AlertContext';
import { api, getToken } from './services/api';
import { AuthState, ChatbotConfig } from './types';

function AppContent() {
  const { showAlert, showConfirm } = useAlert();
  const [authState, setAuthState] = useState<AuthState>({
    user: null,
    isAuthenticated: false,
    isLoading: true
  });

  const [chatbots, setChatbots] = useState<ChatbotConfig[]>([]);
  const [selectedChatbot, setSelectedChatbot] = useState<ChatbotConfig | null>(null);
  const [currentView, setCurrentView] = useState('overview');
  const [isSidebarOpen, setIsSidebarOpen] = useState(false);
  const [isCreatingBot, setIsCreatingBot] = useState(false);
  const [isUserInfoLoading, setIsUserInfoLoading] = useState(false);
  const [isSavingBot, setIsSavingBot] = useState(false);
  const [isLoadingBots, setIsLoadingBots] = useState(false);
  const [isDeletingBot, setIsDeletingBot] = useState(false);

  // 初期化時にトークンをチェック
  useEffect(() => {
    const checkAuth = async () => {
      const token = getToken();
      if (token) {
        try {
          const user = await api.getCurrentUser();
          setAuthState({
            user: {
              id: user.userId,
              email: user.email,
              name: user.name,
              role: user.role as 'user' | 'admin',
              createdAt: new Date(user.createdAt).toISOString(),
              updatedAt: new Date(user.updatedAt).toISOString()
            },
            isAuthenticated: true,
            isLoading: false
          });
        } catch (error) {
          // トークンが無効な場合
          api.logout();
          setAuthState({
            user: null,
            isAuthenticated: false,
            isLoading: false
          });
        }
      } else {
        setAuthState({
          user: null,
          isAuthenticated: false,
          isLoading: false
        });
      }
    };
    
    checkAuth();
  }, []);

  // チャットボットデータを取得
  useEffect(() => {
    const fetchBots = async () => {
      if (authState.isAuthenticated && authState.user) {
        setIsLoadingBots(true);
        try {
          const response = await api.getBots();
          const botList = response.bots.map(bot => ({
            id: bot.botId,
            name: bot.botName,
            description: bot.description,
            githubRepo: '',  // これらは別途管理
            s3Folder: '',
            isActive: bot.isActive,
            createdAt: new Date(bot.createdAt).toISOString(),
            updatedAt: new Date(bot.updatedAt).toISOString()
          }));
          setChatbots(botList);
          if (botList.length > 0) {
            setSelectedChatbot(botList[0]);
          }
        } catch (error) {
          console.error('Failed to fetch bots:', error);
        } finally {
          setIsLoadingBots(false);
        }
      }
    };
    
    fetchBots();
  }, [authState.isAuthenticated, authState.user]);

  const handleLogin = async (_email: string, _password: string) => {
    // Login コンポーネント内で既にAPIを呼び出しているので、
    // ここではユーザー情報を再取得
    setIsUserInfoLoading(true);
    try {
      const user = await api.getCurrentUser();
      setAuthState({
        user: {
          id: user.userId,
          email: user.email,
          name: user.name,
          role: user.role as 'user' | 'admin',
          createdAt: new Date(user.createdAt).toISOString(),
          updatedAt: new Date(user.updatedAt).toISOString()
        },
        isAuthenticated: true,
        isLoading: false
      });
    } catch (error) {
      console.error('Failed to get user info:', error);
    } finally {
      setIsUserInfoLoading(false);
    }
  };

  const handleLogout = async () => {
    try {
      await api.logout();
    } catch (error) {
      console.error('Logout error:', error);
    } finally {
      setAuthState({
        user: null,
        isAuthenticated: false,
        isLoading: false
      });
      setChatbots([]);
      setSelectedChatbot(null);
      setCurrentView('overview');
    }
  };

  const handleSelectChatbot = (chatbot: ChatbotConfig | null) => {
    setSelectedChatbot(chatbot);
    setCurrentView('overview');
    setIsSidebarOpen(false);
  };

  const handleToggleSidebar = () => {
    setIsSidebarOpen(!isSidebarOpen);
  };

  // 新しいチャットボット作成
  const handleCreateChatbot = () => {
    setIsCreatingBot(true);
  };

  // チャットボット作成の保存処理
  const handleSaveNewChatbot = async (botData: { name: string; description: string }) => {
    setIsSavingBot(true);
    try {
      const response = await api.createBot({
        botName: botData.name,
        description: botData.description,
        creatorId: authState.user?.id || ''
      });
      
      if (response.botId) {
        // ボットリストを更新
        const newBot: ChatbotConfig = {
          id: response.botId,
          name: response.botName,
          description: response.description,
          githubRepo: '',
          s3Folder: '',
          isActive: response.isActive,
          createdAt: new Date(response.createdAt).toISOString(),
          updatedAt: new Date(response.updatedAt).toISOString()
        };
        
        setChatbots(prev => [newBot, ...prev]);
        setSelectedChatbot(newBot);
        setCurrentView('overview');
        setIsCreatingBot(false);
      }
    } catch (error) {
      console.error('Failed to create bot:', error);
<<<<<<< HEAD
      alert('ボットの作成に失敗しました');
    } finally {
      setIsSavingBot(false);
=======
      await showAlert('ボットの作成に失敗しました', 'error');
>>>>>>> ada3e969
    }
  };

  const handleUpdateChatbot = (updates: Partial<ChatbotConfig>) => {
    if (!selectedChatbot) return;
    
    const updatedChatbot = {
      ...selectedChatbot,
      ...updates,
      updatedAt: new Date().toISOString()
    };
    
    setChatbots(prev => 
      prev.map(bot => bot.id === selectedChatbot.id ? updatedChatbot : bot)
    );
    setSelectedChatbot(updatedChatbot);
  };

  const handleToggleChatbotStatus = () => {
    if (!selectedChatbot) return;
    handleUpdateChatbot({ isActive: !selectedChatbot.isActive });
  };

  const handleSaveGitHubRepo = (githubRepo: string) => {
    handleUpdateChatbot({ githubRepo });
  };

  const handleSaveS3Folder = (s3Folder: string) => {
    handleUpdateChatbot({ s3Folder });
  };

  const renderCurrentView = () => {
    // ボット作成フォームを表示
    if (isCreatingBot) {
      return (
        <div className="h-full">
          <SimpleBotForm
            onCancel={() => setIsCreatingBot(false)}
            onSave={handleSaveNewChatbot}
          />
        </div>
      );
    }

    // ボット一覧を表示（ボットが選択されていない場合やボット一覧ビューの場合）
    if (!selectedChatbot || currentView === 'bots') {
      return (
        <div className="h-full">
          <div className="max-w-6xl mx-auto px-8 py-8">
            <BotList
              bots={chatbots.map(bot => ({
                botId: bot.id,
                botName: bot.name,
                description: bot.description,
                isActive: bot.isActive,
                creatorId: authState.user?.id || '',
                createdAt: new Date(bot.createdAt).getTime(),
                updatedAt: new Date(bot.updatedAt).getTime()
              }))}
              loading={isLoadingBots}
              onEdit={(bot) => {
                const chatbot = chatbots.find(c => c.id === bot.botId);
                if (chatbot) {
                  setSelectedChatbot(chatbot);
                  setCurrentView('overview');
                }
              }}
              onDelete={async (bot) => {
<<<<<<< HEAD
                if (confirm(`「${bot.botName}」を削除しますか？この操作は取り消せません。`)) {
                  setIsDeletingBot(true);
=======
                const confirmed = await showConfirm(
                  `「${bot.botName}」を削除しますか？この操作は取り消せません。`,
                  'ボットの削除',
                  '削除する'
                );
                if (confirmed) {
                  const selectedBotId = (selectedChatbot as any)?.id;
>>>>>>> ada3e969
                  try {
                    await api.deleteBot(bot.botId);
                    // ボット削除後、リストを更新
                    const response = await api.getBots();
                    const botList = response.bots.map(b => ({
                      id: b.botId,
                      name: b.botName,
                      description: b.description,
                      githubRepo: '',
                      s3Folder: '',
                      isActive: b.isActive,
                      createdAt: new Date(b.createdAt).toISOString(),
                      updatedAt: new Date(b.updatedAt).toISOString()
                    }));
                    setChatbots(botList);
                    if (selectedBotId === bot.botId) {
                      setSelectedChatbot(null);
                    }
                  } catch (error) {
                    console.error('Failed to delete bot:', error);
<<<<<<< HEAD
                    alert('ボットの削除に失敗しました');
                  } finally {
                    setIsDeletingBot(false);
=======
                    await showAlert('ボットの削除に失敗しました', 'error');
>>>>>>> ada3e969
                  }
                }
              }}
              onRefresh={async () => {
                setIsLoadingBots(true);
                try {
                  const response = await api.getBots();
                  const botList = response.bots.map(bot => ({
                    id: bot.botId,
                    name: bot.botName,
                    description: bot.description,
                    githubRepo: '',
                    s3Folder: '',
                    isActive: bot.isActive,
                    createdAt: new Date(bot.createdAt).toISOString(),
                    updatedAt: new Date(bot.updatedAt).toISOString()
                  }));
                  setChatbots(botList);
                } catch (error) {
                  console.error('Failed to refresh bots:', error);
                } finally {
                  setIsLoadingBots(false);
                }
              }}
            />
          </div>
        </div>
      );
    }

    switch (currentView) {
      case 'overview':
        return (
          <div className="h-full">
            <OverviewPanel
              chatbot={selectedChatbot}
              onEdit={() => setCurrentView('github')}
              onToggleStatus={handleToggleChatbotStatus}
            />
          </div>
        );
      case 'github':
        return (
          <div className="h-full">
            <GitHubPanel
              chatbot={selectedChatbot}
              onSave={handleSaveGitHubRepo}
            />
          </div>
        );
      case 's3':
        return (
          <div className="h-full">
            <S3Panel
              chatbot={selectedChatbot}
              onSave={handleSaveS3Folder}
            />
          </div>
        );
      case 'webhooks':
        return (
          <div className="h-full">
            <WebhookPanel
              chatbot={selectedChatbot}
              onSave={(webhooks) => console.log('Webhooks saved:', webhooks)}
            />
          </div>
        );
      case 'users':
        return (
          <div className="h-full">
            <UserPanel
              chatbot={selectedChatbot}
              onSave={(userAccess) => console.log('User access saved:', userAccess)}
            />
          </div>
        );
      case 'security':
        return (
          <div className="h-full p-6">
            <div className="text-center text-gray-500">
              <h2 className="text-xl font-semibold mb-2">セキュリティ設定</h2>
              <p>このパネルは開発中です</p>
            </div>
          </div>
        );
      default:
        return (
          <div className="h-full p-6">
            <div className="text-center text-gray-500">
              <h2 className="text-xl font-semibold mb-2">不明なビュー</h2>
              <p>指定されたビューが見つかりません</p>
            </div>
          </div>
        );
    }
  };

  if (authState.isLoading) {
    return (
      <div className="min-h-screen flex items-center justify-center bg-gray-50">
        <LoadingSpinner size="xl" color="primary" />
      </div>
    );
  }

  if (!authState.isAuthenticated) {
    return <Login onLogin={handleLogin} />;
  }

  return (
    <div className="h-screen flex flex-col bg-gray-50">
      <Header
        user={authState.user}
        onLogout={handleLogout}
        onToggleSidebar={handleToggleSidebar}
        isSidebarOpen={isSidebarOpen}
      />
      
      <div className="flex-1 flex overflow-hidden">
        <Sidebar
          isOpen={isSidebarOpen}
          chatbots={chatbots}
          selectedChatbot={selectedChatbot}
          onSelectChatbot={handleSelectChatbot}
          onCreateChatbot={handleCreateChatbot}
          currentView={currentView}
          onViewChange={setCurrentView}
        />
        
        <main className="flex-1">
          <div className="h-full overflow-y-auto scrollbar-thin">
            {renderCurrentView()}
          </div>
        </main>
      </div>

      {/* Loading Overlays */}
      <LoadingOverlay
        isVisible={isSavingBot}
        message="ボットを作成中..."
        backdrop="dark"
        size="lg"
      />
      <LoadingOverlay
        isVisible={isLoadingBots}
        message="ボット一覧を読み込み中..."
        backdrop="dark"
        size="lg"
      />
      <LoadingOverlay
        isVisible={isDeletingBot}
        message="ボットを削除中..."
        backdrop="dark"
        size="lg"
      />
      <LoadingOverlay
        isVisible={isUserInfoLoading}
        message="ユーザー情報を取得中..."
        backdrop="dark"
        size="lg"
      />
    </div>
  );
}

function App() {
  return (
    <AlertProvider>
      <AppContent />
    </AlertProvider>
  );
}

export default App;<|MERGE_RESOLUTION|>--- conflicted
+++ resolved
@@ -191,13 +191,9 @@
       }
     } catch (error) {
       console.error('Failed to create bot:', error);
-<<<<<<< HEAD
-      alert('ボットの作成に失敗しました');
+      await showAlert('ボットの作成に失敗しました', 'error');
     } finally {
       setIsSavingBot(false);
-=======
-      await showAlert('ボットの作成に失敗しました', 'error');
->>>>>>> ada3e969
     }
   };
 
@@ -266,10 +262,6 @@
                 }
               }}
               onDelete={async (bot) => {
-<<<<<<< HEAD
-                if (confirm(`「${bot.botName}」を削除しますか？この操作は取り消せません。`)) {
-                  setIsDeletingBot(true);
-=======
                 const confirmed = await showConfirm(
                   `「${bot.botName}」を削除しますか？この操作は取り消せません。`,
                   'ボットの削除',
@@ -277,7 +269,7 @@
                 );
                 if (confirmed) {
                   const selectedBotId = (selectedChatbot as any)?.id;
->>>>>>> ada3e969
+                  setIsDeletingBot(true);
                   try {
                     await api.deleteBot(bot.botId);
                     // ボット削除後、リストを更新
@@ -298,13 +290,9 @@
                     }
                   } catch (error) {
                     console.error('Failed to delete bot:', error);
-<<<<<<< HEAD
-                    alert('ボットの削除に失敗しました');
+                    await showAlert('ボットの削除に失敗しました', 'error');
                   } finally {
                     setIsDeletingBot(false);
-=======
-                    await showAlert('ボットの削除に失敗しました', 'error');
->>>>>>> ada3e969
                   }
                 }
               }}
